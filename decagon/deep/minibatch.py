from __future__ import division
from __future__ import print_function

import gc
import math
from typing import List

import numpy as np
import scipy.sparse as sp
import os

from ..utility import preprocessing

np.random.seed(123)


class EdgeMinibatchIterator(object):
    """ This minibatch iterator iterates over batches of sampled edges or
    random pairs of co-occuring edges.
    assoc -- numpy array with target edges
    placeholders -- tensorflow placeholders object
    batch_size -- size of the minibatches
    """
<<<<<<< HEAD
    def __init__(self, adj_mats, feat, edge_types, path_to_split,
                 batch_size=100, val_test_size=0.01, need_sample_edges=False):
=======

    def __init__(self, adj_mats, feat, edge_types, batch_size=100,
                 val_test_size=0.01):
>>>>>>> c2912dfd
        self.adj_mats = adj_mats
        self.feat = feat
        self.edge_types = edge_types
        self.batch_size = batch_size
        self.val_test_size = val_test_size
        self.num_edge_types = sum(self.edge_types.values())

        self.iter = 0
        self.freebatch_edge_types = list(range(self.num_edge_types))
        self.batch_num = [0] * self.num_edge_types
        self.current_edge_type_idx = 0
        self.edge_type2idx = {}
        self.idx2edge_type = {}
        r = 0
        for i, j in self.edge_types:
            for k in range(self.edge_types[i, j]):
                self.edge_type2idx[i, j, k] = r
                self.idx2edge_type[r] = i, j, k
                r += 1
<<<<<<< HEAD
        if not need_sample_edges:
            print(f'Loading edges from {path_to_split}')
            self.train_edges = np.load(f'{path_to_split}/train_edges.npy',
                                       allow_pickle=True).item()
            self.val_edges = np.load(f'{path_to_split}/val_edges.npy',
                                     allow_pickle=True).item()
            self.test_edges = np.load(f'{path_to_split}/test_edges.npy',
                                      allow_pickle=True).item()
            self.test_edges_false = np.load(f'{path_to_split}/' +
                                            f'test_edges_false.npy',
                                            allow_pickle=True).item()
            self.val_edges_false = np.load(f'{path_to_split}/' +
                                            f'val_edges_false.npy',
                                           allow_pickle=True).item()
            # Function to build test and val sets with val_test_size positive links
            self.adj_train = np.load(f'{path_to_split}/' +
                                     f'adj_train.npy',
                                     allow_pickle=True).item()
            return
        self.train_edges = {edge_type: [None]*n for edge_type, n in self.edge_types.items()}
        self.val_edges = {edge_type: [None]*n for edge_type, n in self.edge_types.items()}
        self.test_edges = {edge_type: [None]*n for edge_type, n in self.edge_types.items()}
        self.test_edges_false = {edge_type: [None]*n for edge_type, n in self.edge_types.items()}
        self.val_edges_false = {edge_type: [None]*n for edge_type, n in self.edge_types.items()}
=======

        self.train_edges = {edge_type: [None] * n for edge_type, n in
                            self.edge_types.items()}
        self.val_edges = {edge_type: [None] * n for edge_type, n in
                          self.edge_types.items()}
        self.test_edges = {edge_type: [None] * n for edge_type, n in
                           self.edge_types.items()}
        self.test_edges_false = {edge_type: [None] * n for edge_type, n in
                                 self.edge_types.items()}
        self.val_edges_false = {edge_type: [None] * n for edge_type, n in
                                self.edge_types.items()}
>>>>>>> c2912dfd

        # Function to build test and val sets with val_test_size positive links
        self.adj_train = {edge_type: [None] * n for edge_type, n in
                          self.edge_types.items()}
        # TODO: Parallel to make faster
        for i, j in self.edge_types:
            for k in range(self.edge_types[i, j]):
                print("Minibatch edge type:", "(%d, %d, %d)" % (i, j, k))
                self.mask_test_edges((i, j), k)

<<<<<<< HEAD
                print("Train edges=", "%04d" % len(self.train_edges[i,j][k]))
                print("Val edges=", "%04d" % len(self.val_edges[i,j][k]))
                print("Test edges=", "%04d" % len(self.test_edges[i,j][k]))
        if not os.path.isdir(path_to_split):
            os.makedirs(path_to_split)
        np.save(f'{path_to_split}/train_edges.npy', self.train_edges)
        np.save(f'{path_to_split}/val_edges.npy', self.val_edges)
        np.save(f'{path_to_split}/test_edges.npy', self.test_edges)
        np.save(f'{path_to_split}/test_edges_false.npy', self.test_edges_false)
        np.save(f'{path_to_split}/val_edges_false.npy', self.val_edges_false)
        np.save(f'{path_to_split}/adj_train.npy', self.adj_train)
=======
                print("Train edges=", "%04d" % len(self.train_edges[i, j][k]))
                print("Val edges=", "%04d" % len(self.val_edges[i, j][k]))
                print("Test edges=", "%04d" % len(self.test_edges[i, j][k]))
>>>>>>> c2912dfd

    def preprocess_graph(self, adj):
        adj = sp.coo_matrix(adj)
        if adj.shape[0] == adj.shape[1]:
            adj_ = adj + sp.eye(adj.shape[0])
            rowsum = np.array(adj_.sum(1))
            degree_mat_inv_sqrt = sp.diags(np.power(rowsum, -0.5).flatten())
            adj_normalized = adj_.dot(degree_mat_inv_sqrt).transpose().dot(
                degree_mat_inv_sqrt).tocoo()
        else:
            rowsum = np.array(adj.sum(1))
            colsum = np.array(adj.sum(0))
            rowdegree_mat_inv = sp.diags(
                np.nan_to_num(np.power(rowsum, -0.5)).flatten())
            coldegree_mat_inv = sp.diags(
                np.nan_to_num(np.power(colsum, -0.5)).flatten())
            adj_normalized = rowdegree_mat_inv.dot(adj).dot(
                coldegree_mat_inv).tocoo()
        return preprocessing.sparse_to_tuple(adj_normalized)

    def _ismember(self, a, b):
        a = np.array(a)
        b = np.array(b)
        rows_close = np.all(a - b == 0, axis=1)
        return np.any(rows_close)

    @staticmethod
    def _sample_from_zeros(n: int, sparse: sp.csr_matrix) -> List[List[int]]:
        zeros = np.argwhere(np.logical_not(sparse.todense()))
        ids = np.random.choice(range(len(zeros)), size=(n,))
        return zeros[ids].tolist()


    def _negative_sampling(self, sparse: sp.csr_matrix, n_of_samples: int,
                           batch_size: int = 1000) -> List[List[int]]:
        # TODO: Magic constants
        num_of_iters_x = sparse.shape[0] // batch_size
        num_of_iters_y = sparse.shape[1] // batch_size

        # count nonzero elements on each submatrix
        elements_in_batch = batch_size ** 2
        part_of_zero = []
        for i in range(num_of_iters_x):
            tmp = []
            for j in range(num_of_iters_y):
                tmp.append(1 - sparse[i * batch_size:(i + 1) * batch_size,
                           j * batch_size:(j + 1) * batch_size].count_nonzero()
                           / elements_in_batch)
            j = num_of_iters_y
            sub_mtr = sparse[i * batch_size:(i + 1) * batch_size,
                      j * batch_size:]
            tmp.append(1 - sub_mtr.count_nonzero() / (sub_mtr.shape[0] * sub_mtr.shape[1]))
            part_of_zero.append(tmp)
        i = num_of_iters_x
        tmp = []
        for j in range(num_of_iters_y):
            sub_mtr = sparse[i * batch_size:,
                      j * batch_size:(j + 1) * batch_size]
            tmp.append(
                1 - sub_mtr.count_nonzero() / (sub_mtr.shape[0] * sub_mtr.shape[1]))
        j = num_of_iters_y
        sub_mtr = sparse[i * batch_size:, j * batch_size:]
        try:
            tmp.append(1 - sub_mtr.count_nonzero() / (sub_mtr.shape[0] * sub_mtr.shape[1]))
            part_of_zero.append(tmp)
        except ZeroDivisionError as e:
            print(sub_mtr.shape)

        norm = sum([sum(i) for i in part_of_zero])
        part_of_zero = [[i / norm for i in lst] for lst in part_of_zero]
        result = []
        for i in range(num_of_iters_x):
            print(f"Progress: {i}/{num_of_iters_x}")
            for j in range(num_of_iters_y):
                to_sample = math.ceil(n_of_samples * (part_of_zero[i][j]))
                submat = sparse[i * batch_size:(i + 1) * batch_size,
                            j * batch_size:(j + 1) * batch_size]
                ids_in_submat = self._sample_from_zeros(to_sample, submat)
                ids_in_mat = ids_in_submat + \
                             np.array([i * batch_size, j * batch_size])
                result.extend(ids_in_mat)
            j = num_of_iters_y
            to_sample = math.ceil(n_of_samples * (part_of_zero[i][j]))
            submat = sparse[i * batch_size:(i + 1) * batch_size,
                     j * batch_size:]
            ids_in_submat = self._sample_from_zeros(to_sample, submat)
            ids_in_mat = ids_in_submat + \
                         np.array([i * batch_size, j * batch_size])
            result.extend(ids_in_mat)
            gc.collect()
        i = num_of_iters_x
        for j in range(num_of_iters_y):
            to_sample = math.ceil(n_of_samples * (part_of_zero[i][j]))
            submat = sparse[i * batch_size:,
                     j * batch_size:(j + 1) * batch_size]
            ids_in_submat = self._sample_from_zeros(to_sample, submat)
            ids_in_mat = ids_in_submat + \
                         np.array([i * batch_size, j * batch_size])
            result.extend(ids_in_mat)
        j = num_of_iters_y
        to_sample = math.ceil(n_of_samples * (part_of_zero[i][j]))
        submat = sparse[i * batch_size:, j * batch_size:]
        ids_in_submat = self._sample_from_zeros(to_sample, submat)
        ids_in_mat = ids_in_submat + \
                     np.array([i * batch_size, j * batch_size])
        result.extend(ids_in_mat)
        np.random.shuffle(result)
        return result[:n_of_samples]

    def mask_test_edges(self, edge_type, type_idx):
        # TODO: Make faster
        edges_all, _, _ = preprocessing.sparse_to_tuple(
            self.adj_mats[edge_type][type_idx])
        num_test = max(50,
                       int(np.floor(edges_all.shape[0] * self.val_test_size)))
        num_val = max(50,
                      int(np.floor(edges_all.shape[0] * self.val_test_size)))

        all_edge_idx = list(range(edges_all.shape[0]))
        np.random.shuffle(all_edge_idx)

        val_edge_idx = all_edge_idx[:num_val]
        val_edges = edges_all[val_edge_idx]

        test_edge_idx = all_edge_idx[num_val:(num_val + num_test)]
        test_edges = edges_all[test_edge_idx]

        train_edges = np.delete(edges_all,
                                np.hstack([test_edge_idx, val_edge_idx]),
                                axis=0)

        # argwhere_res = np.argwhere(
        #     np.logical_not(self.adj_mats[edge_type][type_idx].data))
        # zero_count = len(argwhere_res)
        zeros_to_pick = len(test_edges) + len(val_edges)
        # ids = np.random.choice(range(zero_count), size=(zeros_to_pick,))
        res = self._negative_sampling(self.adj_mats[edge_type][type_idx],
                                      zeros_to_pick)
        test_edges_false = res[:len(test_edges)]  # negative samples
        val_edges_false = res[len(test_edges):]
        # while len(test_edges_false) < len(test_edges):
        #     idx_i = np.random.randint(0, self.adj_mats[edge_type][type_idx].shape[0])
        #     idx_j = np.random.randint(0, self.adj_mats[edge_type][type_idx].shape[1])
        #     if self._ismember([idx_i, idx_j], edges_all):
        #         continue
        #     if test_edges_false:
        #         if self._ismember([idx_i, idx_j], test_edges_false):
        #             continue
        #     test_edges_false.append([idx_i, idx_j])
        #
        # val_edges_false = []
        # while len(val_edges_false) < len(val_edges):
        #     if len(val_edges_false) % 1000 == 0:
        #         print("Constructing val edges=", "%04d/%04d" % (len(val_edges_false), len(val_edges)))
        #     idx_i = np.random.randint(0, self.adj_mats[edge_type][type_idx].shape[0])
        #     idx_j = np.random.randint(0, self.adj_mats[edge_type][type_idx].shape[1])
        #     if self._ismember([idx_i, idx_j], edges_all):
        #         continue
        #     if val_edges_false:
        #         if self._ismember([idx_i, idx_j], val_edges_false):
        #             continue
        #     val_edges_false.append([idx_i, idx_j])

        # Re-build adj matrices
        data = np.ones(train_edges.shape[0])
        adj_train = sp.csr_matrix(
            (data, (train_edges[:, 0], train_edges[:, 1])),
            shape=self.adj_mats[edge_type][type_idx].shape)
        self.adj_train[edge_type][type_idx] = self.preprocess_graph(adj_train)

        self.train_edges[edge_type][type_idx] = train_edges
        self.val_edges[edge_type][type_idx] = val_edges
        self.val_edges_false[edge_type][type_idx] = np.array(val_edges_false)
        self.test_edges[edge_type][type_idx] = test_edges
        self.test_edges_false[edge_type][type_idx] = np.array(test_edges_false)

    def end(self):
        finished = len(self.freebatch_edge_types) == 0
        return finished

    def update_feed_dict(self, feed_dict, dropout, placeholders):
        # construct feed dictionary
        feed_dict.update({
            placeholders['adj_mats_%d,%d,%d' % (i, j, k)]: self.adj_train[i, j][
                k]
            for i, j in self.edge_types for k in range(self.edge_types[i, j])})
        feed_dict.update({placeholders['feat_%d' % i]: self.feat[i] for i, _ in
                          self.edge_types})
        feed_dict.update({placeholders['dropout']: dropout})

        return feed_dict

    def batch_feed_dict(self, batch_edges, batch_edge_type, placeholders):
        feed_dict = dict()
        feed_dict.update({placeholders['batch']: batch_edges})
        feed_dict.update({placeholders['batch_edge_type_idx']: batch_edge_type})
        feed_dict.update({placeholders['batch_row_edge_type']:
                              self.idx2edge_type[batch_edge_type][0]})
        feed_dict.update({placeholders['batch_col_edge_type']:
                              self.idx2edge_type[batch_edge_type][1]})

        return feed_dict

    def next_minibatch_feed_dict(self, placeholders):
        """Select a random edge type and a batch of edges of the same type"""
        while True:
            if self.iter % 4 == 0:
                # gene-gene relation
                self.current_edge_type_idx = self.edge_type2idx[0, 0, 0]
            elif self.iter % 4 == 1:
                # gene-drug relation
                self.current_edge_type_idx = self.edge_type2idx[0, 1, 0]
            elif self.iter % 4 == 2:
                # drug-gene relation
                self.current_edge_type_idx = self.edge_type2idx[1, 0, 0]
            else:
                # random side effect relation
                if len(self.freebatch_edge_types) > 0:
                    self.current_edge_type_idx = np.random.choice(
                        self.freebatch_edge_types)
                else:
                    self.current_edge_type_idx = self.edge_type2idx[0, 0, 0]
                    self.iter = 0

            i, j, k = self.idx2edge_type[self.current_edge_type_idx]
            if self.batch_num[self.current_edge_type_idx] * self.batch_size \
                    <= len(self.train_edges[i, j][k]) - self.batch_size + 1:
                break
            else:
                if self.iter % 4 in [0, 1, 2]:
                    self.batch_num[self.current_edge_type_idx] = 0
                else:
                    self.freebatch_edge_types.remove(self.current_edge_type_idx)

        self.iter += 1
        start = self.batch_num[self.current_edge_type_idx] * self.batch_size
        self.batch_num[self.current_edge_type_idx] += 1
        batch_edges = self.train_edges[i, j][k][start: start + self.batch_size]
        return self.batch_feed_dict(batch_edges, self.current_edge_type_idx,
                                    placeholders)

    def num_training_batches(self, edge_type, type_idx):
        return len(self.train_edges[edge_type][type_idx]) // self.batch_size + 1

    def val_feed_dict(self, edge_type, type_idx, placeholders, size=None):
        edge_list = self.val_edges[edge_type][type_idx]
        if size is None:
            return self.batch_feed_dict(edge_list, edge_type, placeholders)
        else:
            ind = np.random.permutation(len(edge_list))
            val_edges = [edge_list[i] for i in ind[:min(size, len(ind))]]
            return self.batch_feed_dict(val_edges, edge_type, placeholders)

    def shuffle(self):
        """ Re-shuffle the training set.
            Also reset the batch number.
        """
        for edge_type in self.edge_types:
            for k in range(self.edge_types[edge_type]):
                self.train_edges[edge_type][k] = np.random.permutation(
                    self.train_edges[edge_type][k])
                self.batch_num[
                    self.edge_type2idx[edge_type[0], edge_type[1], k]] = 0
        self.current_edge_type_idx = 0
        self.freebatch_edge_types = list(range(self.num_edge_types))
        self.freebatch_edge_types.remove(self.edge_type2idx[0, 0, 0])
        self.freebatch_edge_types.remove(self.edge_type2idx[0, 1, 0])
        self.freebatch_edge_types.remove(self.edge_type2idx[1, 0, 0])
        self.iter = 0<|MERGE_RESOLUTION|>--- conflicted
+++ resolved
@@ -21,14 +21,8 @@
     placeholders -- tensorflow placeholders object
     batch_size -- size of the minibatches
     """
-<<<<<<< HEAD
     def __init__(self, adj_mats, feat, edge_types, path_to_split,
                  batch_size=100, val_test_size=0.01, need_sample_edges=False):
-=======
-
-    def __init__(self, adj_mats, feat, edge_types, batch_size=100,
-                 val_test_size=0.01):
->>>>>>> c2912dfd
         self.adj_mats = adj_mats
         self.feat = feat
         self.edge_types = edge_types
@@ -48,7 +42,6 @@
                 self.edge_type2idx[i, j, k] = r
                 self.idx2edge_type[r] = i, j, k
                 r += 1
-<<<<<<< HEAD
         if not need_sample_edges:
             print(f'Loading edges from {path_to_split}')
             self.train_edges = np.load(f'{path_to_split}/train_edges.npy',
@@ -73,19 +66,6 @@
         self.test_edges = {edge_type: [None]*n for edge_type, n in self.edge_types.items()}
         self.test_edges_false = {edge_type: [None]*n for edge_type, n in self.edge_types.items()}
         self.val_edges_false = {edge_type: [None]*n for edge_type, n in self.edge_types.items()}
-=======
-
-        self.train_edges = {edge_type: [None] * n for edge_type, n in
-                            self.edge_types.items()}
-        self.val_edges = {edge_type: [None] * n for edge_type, n in
-                          self.edge_types.items()}
-        self.test_edges = {edge_type: [None] * n for edge_type, n in
-                           self.edge_types.items()}
-        self.test_edges_false = {edge_type: [None] * n for edge_type, n in
-                                 self.edge_types.items()}
-        self.val_edges_false = {edge_type: [None] * n for edge_type, n in
-                                self.edge_types.items()}
->>>>>>> c2912dfd
 
         # Function to build test and val sets with val_test_size positive links
         self.adj_train = {edge_type: [None] * n for edge_type, n in
@@ -95,8 +75,6 @@
             for k in range(self.edge_types[i, j]):
                 print("Minibatch edge type:", "(%d, %d, %d)" % (i, j, k))
                 self.mask_test_edges((i, j), k)
-
-<<<<<<< HEAD
                 print("Train edges=", "%04d" % len(self.train_edges[i,j][k]))
                 print("Val edges=", "%04d" % len(self.val_edges[i,j][k]))
                 print("Test edges=", "%04d" % len(self.test_edges[i,j][k]))
@@ -108,11 +86,6 @@
         np.save(f'{path_to_split}/test_edges_false.npy', self.test_edges_false)
         np.save(f'{path_to_split}/val_edges_false.npy', self.val_edges_false)
         np.save(f'{path_to_split}/adj_train.npy', self.adj_train)
-=======
-                print("Train edges=", "%04d" % len(self.train_edges[i, j][k]))
-                print("Val edges=", "%04d" % len(self.val_edges[i, j][k]))
-                print("Test edges=", "%04d" % len(self.test_edges[i, j][k]))
->>>>>>> c2912dfd
 
     def preprocess_graph(self, adj):
         adj = sp.coo_matrix(adj)
